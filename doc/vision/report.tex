--- conflicted
+++ resolved
@@ -615,8 +615,6 @@
 
 \paragraph{Productivity Tool Support Model:}
 
-<<<<<<< HEAD
-=======
 %
 %\item{Elasticity model:} Describe our grow/shrink model. This is the model that addresses {\sl Dynamic workload challenge}, {\sl Power challenge}, {\sl Scheduling challenge}
 %
@@ -628,7 +626,6 @@
 %
 %
 
->>>>>>> 15bc6aa4
 \section{Next Generation Resource Manager}
 \subsection{Terminology}
 
@@ -831,7 +828,6 @@
 \subsection{Project Organization and Thrust Areas}
 \label{sect:projorg}
 To hasten the design, development, and delivery of the initial version
-<<<<<<< HEAD
 of \ngrm\, we define five relatively independent thrust areas.
 Each thrust area will carry out the vision and high level design articulated
 above with a focus on a particular subsystem or group of subsystems that
@@ -905,79 +901,6 @@
 
 \paragraph{I/O Management}
 FIXME
-=======
-of \ngrm\, we define four thrust areas that are relatively independent
-and build on the strength of one another through well-known interfaces
-and common design and development principles (see Appendix~\ref{sect:process}).
-
-Creating \ngrm\ will require substantial collaborative efforts with
-experts from several domains.
-The software architecture must bolster rapid progress in all of our thrust
-areas and facilitate mechanisms by which to leverage external innovation.
-
-FIXME: describe functional architecture, leading into thrust areas
-
-The four thrust areas are
-Communication Framework,
-Resource Management,
-Monitoring and Data Management,
-and Workload Runtime and Placement.
-
-\subsubsection{Communication Framework}
-\ngrm\ will devise a secure and fault-tolerant backbone communication
-infrastructure that can provide requisite scalability and flexible
-capabilities for all \ngrm\ operations as well as the entire HPC
-software ecosystem it embraces.
-
-\subsubsection{Resource Management}
-
-%This paragraph needs work to reflect revised thrust areas
-\ngrm\ will investigate the notion of generalized resources so that
-it can efficiently schedule a job to the resources that are beyond the
-traditional definition of computing resources. An abstraction for
-generalized resources will effectively handle a wide variety of computing
-resources, from traditional compute cores and memory, to heterogeneous
-computing elements, to consumable resources like power.
-The highest-level of abstraction will allow the management of an
-entire HPC center as one pool of resources.
-
-\subsubsection{Monitoring and Data Management}
-
-\ngrm\ will investigate methods of transparently generating provenance
-information for each job, and enabling this information to be combined
-with application-level provenance and user annotations to form
-comprehensive documentation for simulation results.
-
-\ngrm\ will research tools and mechanisms for encapsulating application
-code and its software dependencies in immutable containers such that
-this software can be held constant from run to run, aggressively
-cached during job launch, and easily ported to other sites.
-
-\ngrm\ will research scalable and extensible logging and monitoring
-frameworks that have a tunable impact on system scheduling jitter and
-can deliver high-volume, user-driven debug information to filters within
-the job and/or stable storage for post-mortem analysis.
-
-\ngrm\ will research scalable database technology to store
-logs, fault information, and provenance data, which can be used
-to correlate information from disparate sources for post-mortem debugging,
-documenting provenance, and developing RAS metrics.
-
-Finally, \ngrm\ will investigate fault notification mechanisms
-to allow applications and system software to publish
-faults which can trigger log dumps or a recovery response.
-
-%\ngrm\ will create and advance provisioning systems that allow
-%user control over file systems portion of the runtime environment
-%for better reproducibility of simulation results.
-
-\subsubsection{Workload Runtime}
-
-\ngrm\ will develop and use a software design methodology to
-guarantee that all software components our thrust areas produce
-abide by a common set of desired attributes, including low noise,
-high security, and fault containment with no single point of failure.
->>>>>>> 15bc6aa4
 
 \include{framework}
 
